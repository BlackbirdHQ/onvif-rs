[package]
name = "onvif"
version = "0.1.0"
authors = ["Chris Bruce <chris@lumeo.com>"]
edition = "2018"
license = "MIT"

[features]
<<<<<<< HEAD
default = ["tls"]
# hyper-rustls does not support IP hosts (like https://192.168.1.2) which are
# very common for IP cameras. So we can use only native-tls for now.
# https://github.com/ctz/hyper-rustls/issues/56
tls = ["reqwest/rustls-tls"]
=======
>>>>>>> 16d0694f

[dependencies]
async-recursion = "0.3.1"
async-trait = "0.1.41"
base64 = "0.13.0"
bigdecimal = "0.3.0"
chrono = "0.4.19"
digest_auth = "0.3.0"
futures-core = "0.3.8"
num-bigint = "0.4.2"
reqwest = { version = "0.11.20", default-features = false }
schema = { version = "0.1.0", path = "../schema", default-features = false, features = ["analytics", "devicemgmt", "event", "media", "ptz"] }
sha1 = "0.6.0"
thiserror = "1.0"
tokio = { version = "1", default-features = false, features = ["net", "sync", "time"] }
tokio-stream = "0.1"
tracing = "0.1.26"
url = "2.2.0"
uuid = { version = "0.8.1", features = ["v4"] }
xml-rs = "=0.8.3"
xmltree = "0.10.2"
xsd-macro-utils = { git = "https://github.com/lumeohq/xsd-parser-rs", rev = "7f3d433" }
xsd-types = { git = "https://github.com/lumeohq/xsd-parser-rs", rev = "7f3d433" }
yaserde = "0.7.1"
yaserde_derive = "0.7.1"

[dev-dependencies]
dotenv = "0.15.0"
futures-util = "0.3.8"
structopt = "0.3.21"
tokio = { version = "1.0.1", features = ["full"] }
tracing-subscriber = "0.2.20"
env_logger = "0.10"<|MERGE_RESOLUTION|>--- conflicted
+++ resolved
@@ -6,14 +6,11 @@
 license = "MIT"
 
 [features]
-<<<<<<< HEAD
 default = ["tls"]
 # hyper-rustls does not support IP hosts (like https://192.168.1.2) which are
 # very common for IP cameras. So we can use only native-tls for now.
 # https://github.com/ctz/hyper-rustls/issues/56
 tls = ["reqwest/rustls-tls"]
-=======
->>>>>>> 16d0694f
 
 [dependencies]
 async-recursion = "0.3.1"
