use std::io::{Read, Write};
use yaserde::{YaDeserialize, YaSerialize};

#[derive(Default, PartialEq, Debug)]
pub struct Duration {
    pub is_negative: bool,

    pub years: u64,
    pub months: u64,
    pub days: u64,

    pub hours: u64,
    pub minutes: u64,
    pub seconds: f64,
}

impl Duration {
    pub fn to_lexical_representation(&self) -> String {
<<<<<<< HEAD
        let mut s = if self.negative {
=======
        let mut s = if self.is_negative {
>>>>>>> ddee814b
            "-P".to_string()
        } else {
            "P".to_string()
        };

        let mut date_str = String::new();
        if self.years > 0 {
            date_str.push_str(&format!("{}Y", self.years));
        }
        if self.months > 0 {
            date_str.push_str(&format!("{}M", self.months));
        }
        if self.days > 0 {
            date_str.push_str(&format!("{}D", self.days));
        }

        let mut time_str = String::new();
        if self.hours > 0 {
            time_str.push_str(&format!("{}H", self.hours));
        }
        if self.minutes > 0 {
            time_str.push_str(&format!("{}M", self.minutes));
        }
        if self.seconds > 0.0 {
            time_str.push_str(&format!("{}S", self.seconds));
        }

        if time_str.is_empty() {
            if date_str.is_empty() {
                s.push_str("0Y");
            } else {
                s.push_str(&date_str);
            }
        } else {
            s.push_str(&date_str);
            s.push_str("T");
            s.push_str(&time_str);
        }

        s
    }

    pub fn to_std_duration(&self) -> Result<std::time::Duration, &'static str> {
        if self.years > 0 || self.months > 0 {
            Err("Duration with months or years require a starting date to be converted")
        } else {
            let secs = self.seconds as u64;

            let nanos = ((self.seconds - secs as f64) * 1e9) as u32;
            let secs = secs + 60 * (self.minutes + 60 * (self.hours + 24 * self.days));

            Ok(std::time::Duration::new(secs, nanos))
        }
    }

    // TODO: Add a version of to_std_duration that takes a moment at time to start from.

    // TODO: Implement normalization function that takes a moment at time to start from and
    // converts months & years to days.

    pub fn from_lexical_representation(s: &str) -> Result<Duration, &'static str> {
        fn fill_component(
            context: &mut ParsingContext,
            component: &mut u64,
            idx: i32,
<<<<<<< HEAD
            _name: &str,
            _symbol: char,
        ) -> Option<&'static str> {
=======
            name: &str,
            symbol: char,
        ) -> Result<(), &'static str> {
>>>>>>> ddee814b
            if context.number_is_empty {
                return Err("No value is specified for years, so 'Y' must not be present");
            }

            if context.dot_found {
                return Err("Only the seconds can be expressed as a decimal");
            }

            if context.last_filled_component >= idx {
                return Err("Bad order of duration components");
            }

            *component = context.number;
            context.last_filled_component = idx;
            context.number = 0;
            context.number_is_empty = true;

            Ok(())
        }

        fn fill_seconds(
            context: &mut ParsingContext,
            seconds: &mut f64,
        ) -> Result<(), &'static str> {
            if context.number_is_empty {
                return Err("No value is specified for seconds, so 'S' must not be present");
            }

            if context.dot_found && context.denom == 1 {
                return Err("At least one digit must follow the decimal point if it appears");
            }

            if context.last_filled_component >= 6 {
                return Err("Bad order of duration components");
            }

            *seconds = context.number as f64 + context.numer as f64 / context.denom as f64;
            context.last_filled_component = 6;
            context.number = 0;
            context.number_is_empty = true;

            Ok(())
        }

        let mut dur: Duration = Default::default();
        let mut context = ParsingContext::new();
        for (i, c) in s.chars().enumerate() {
            match c {
                '-' => {
                    if i == 0 {
<<<<<<< HEAD
                        dur.negative = true;
=======
                        dur.is_negative = true;
>>>>>>> ddee814b
                    } else {
                        return Err("The minus sign must appear first");
                    }
                }
                'P' => {
                    if i == 0 || i == 1 && dur.is_negative {
                        context.p_found = true;
                    } else {
                        return Err("Symbol 'P' occurred at the wrong position");
                    }
                }
                'T' => {
                    if context.t_found {
                        return Err("Symbol 'T' occurred twice");
                    }

                    if context.number > 0 {
                        return Err("Symbol 'T' occurred after a number");
                    }

                    context.t_found = true;
                    context.last_filled_component = 3;
                }

                // Duration components:
                'Y' => {
<<<<<<< HEAD
                    if let Some(e) = fill_component(&mut context, &mut dur.years, 1, "years", 'Y') {
                        return Err(e);
                    }
                }
                'M' => {
                    if context.t_found {
                        if let Some(e) =
                            fill_component(&mut context, &mut dur.minutes, 5, "minutes", 'M')
                        {
                            return Err(e);
                        }
                    } else if let Some(e) =
                        fill_component(&mut context, &mut dur.months, 2, "months", 'M')
                    {
                        return Err(e);
                    }
                }
                'D' => {
                    if let Some(e) = fill_component(&mut context, &mut dur.days, 3, "days", 'D') {
                        return Err(e);
                    }
=======
                    fill_component(&mut context, &mut dur.years, 1, "years", 'Y')?;
                }
                'M' => {
                    if context.t_found {
                        fill_component(&mut context, &mut dur.minutes, 5, "minutes", 'M')?;
                    } else {
                        fill_component(&mut context, &mut dur.months, 2, "months", 'M')?;
                    }
                }
                'D' => {
                    fill_component(&mut context, &mut dur.days, 3, "days", 'D')?;
>>>>>>> ddee814b
                }
                'H' => {
                    if !context.t_found {
                        return Err("No symbol 'T' found before hours components");
<<<<<<< HEAD
                    }
                    if let Some(e) = fill_component(&mut context, &mut dur.hours, 4, "hours", 'H') {
                        return Err(e);
=======
>>>>>>> ddee814b
                    }
                    fill_component(&mut context, &mut dur.hours, 4, "hours", 'H')?;
                }
                'S' => {
                    if !context.t_found {
                        return Err("No symbol 'T' found before seconds components");
<<<<<<< HEAD
                    }
                    if let Some(e) = fill_seconds(&mut context, &mut dur.seconds) {
                        return Err(e);
=======
>>>>>>> ddee814b
                    }
                    fill_seconds(&mut context, &mut dur.seconds)?;
                }

                // Number:
                '.' => {
                    if context.dot_found {
                        return Err("Dot occurred twice");
                    }

                    if context.number_is_empty {
                        return Err("No digits before dot");
                    }

                    context.dot_found = true;
                }
                digit => {
                    if !digit.is_digit(10) {
                        return Err("Incorrect character occurred");
                    }

                    if context.dot_found {
                        context.numer *= 10;
                        context.numer +=
                            digit.to_digit(10).expect("error converting a digit") as u64;
                        context.denom *= 10;
                    } else {
                        context.number *= 10;
                        context.number +=
                            digit.to_digit(10).expect("error converting a digit") as u64;
                        context.number_is_empty = false;
                    }
                }
            }
        }

        if context.number > 0 {
            return Err("Number at the end of the string");
        }

        if !context.p_found {
            return Err("'P' must always be present");
        }

        if context.last_filled_component == 0 {
            return Err("At least one number and designator are required");
        }

        if context.last_filled_component <= 3 && context.t_found {
            return Err("No time items are present, so 'T' must not be present");
        }

        Ok(dur)
    }
}

struct ParsingContext {
    p_found: bool,              // Is 'P' found in the string.
    t_found: bool,              // Is 'T' delimiter occurred.
    last_filled_component: i32, // 1 to 6 for Year to Minute.

    number: u64,
    number_is_empty: bool,

    dot_found: bool,
    // Numerator and denominator of seconds fraction part.
    numer: u64,
    denom: u64,
}

impl ParsingContext {
    pub fn new() -> ParsingContext {
        ParsingContext {
            p_found: false,
            t_found: false,
            last_filled_component: 0,

            number: 0,
            number_is_empty: true,

            dot_found: false,
            numer: 0,
            denom: 1,
        }
    }
}

impl YaDeserialize for Duration {
    fn deserialize<R: Read>(reader: &mut yaserde::de::Deserializer<R>) -> Result<Self, String> {
        if let Ok(xml::reader::XmlEvent::StartElement { .. }) = reader.peek() {
            reader.next_event()?;
        } else {
            return Err("Start element not found".to_string());
        }

        if let Ok(xml::reader::XmlEvent::Characters(ref text)) = reader.peek() {
<<<<<<< HEAD
            if text.len() > 64 {
                Err(format!("Max length exceeded: {}", text.len()))
            } else {
                Duration::from_lexical_representation(text).map_err(|e| e.to_string())
            }
=======
            Duration::from_lexical_representation(text).map_err(|e| e.to_string())
>>>>>>> ddee814b
        } else {
            Err("Start element not found".to_string())
        }
    }
}

impl YaSerialize for Duration {
    fn serialize<W: Write>(&self, writer: &mut yaserde::ser::Serializer<W>) -> Result<(), String> {
        // TODO: this should be simplified since yaserde 0.3.11
        if let Some(override_name) = writer.get_start_event_name() {
            writer
                .write(xml::writer::XmlEvent::start_element(override_name.as_str()))
                .map_err(|_e| "Start element write failed".to_string())
        } else {
            if !writer.skip_start_end() {
                writer
                    .write(xml::writer::XmlEvent::start_element("Duration"))
                    .map_err(|_e| "Start element write failed".to_string())?;
            }

            writer
                .write(xml::writer::XmlEvent::characters(
                    &self.to_lexical_representation(),
                ))
                .map_err(|_e| "Element value write failed".to_string())?;

            if !writer.skip_start_end() {
                writer
                    .write(xml::writer::XmlEvent::end_element())
                    .map_err(|_e| "End element write failed".to_string())?;
            }

            Ok(())
        }
    }
}

fn check_valid(s: &str) {
    match Duration::from_lexical_representation(s) {
        Ok(_) => assert!(true),
        Err(err) => assert!(
            false,
            "{} should be valid, but an error occurred: {}",
            s, err
        ),
    }
}

fn check_invalid(s: &str) {
    match Duration::from_lexical_representation(s) {
        Ok(dur) => assert!(false, "{} should be invalid", s),
        Err(_) => assert!(true),
    }
}

#[test]
fn duration_parsing_test() {
    check_valid("P2Y6M5DT12H35M30S");
    check_valid("P1DT2H");
    check_valid("P20M");
    check_valid("PT20M");
    check_valid("P0Y20M0D");
    check_valid("P0Y");
    check_valid("-P60D");
    check_valid("PT1M30.5S");

    check_invalid("P-20M");
    check_invalid("P20MT");
    check_invalid("P1YM5D");
    check_invalid("P15.5Y");
    check_invalid("P1D2H");
    check_invalid("1Y2M");
    check_invalid("P2M1Y");
    check_invalid("P");
    check_invalid("PT15.S");
}<|MERGE_RESOLUTION|>--- conflicted
+++ resolved
@@ -16,11 +16,7 @@
 
 impl Duration {
     pub fn to_lexical_representation(&self) -> String {
-<<<<<<< HEAD
-        let mut s = if self.negative {
-=======
         let mut s = if self.is_negative {
->>>>>>> ddee814b
             "-P".to_string()
         } else {
             "P".to_string()
@@ -86,15 +82,9 @@
             context: &mut ParsingContext,
             component: &mut u64,
             idx: i32,
-<<<<<<< HEAD
             _name: &str,
             _symbol: char,
-        ) -> Option<&'static str> {
-=======
-            name: &str,
-            symbol: char,
         ) -> Result<(), &'static str> {
->>>>>>> ddee814b
             if context.number_is_empty {
                 return Err("No value is specified for years, so 'Y' must not be present");
             }
@@ -145,11 +135,7 @@
             match c {
                 '-' => {
                     if i == 0 {
-<<<<<<< HEAD
-                        dur.negative = true;
-=======
                         dur.is_negative = true;
->>>>>>> ddee814b
                     } else {
                         return Err("The minus sign must appear first");
                     }
@@ -176,29 +162,6 @@
 
                 // Duration components:
                 'Y' => {
-<<<<<<< HEAD
-                    if let Some(e) = fill_component(&mut context, &mut dur.years, 1, "years", 'Y') {
-                        return Err(e);
-                    }
-                }
-                'M' => {
-                    if context.t_found {
-                        if let Some(e) =
-                            fill_component(&mut context, &mut dur.minutes, 5, "minutes", 'M')
-                        {
-                            return Err(e);
-                        }
-                    } else if let Some(e) =
-                        fill_component(&mut context, &mut dur.months, 2, "months", 'M')
-                    {
-                        return Err(e);
-                    }
-                }
-                'D' => {
-                    if let Some(e) = fill_component(&mut context, &mut dur.days, 3, "days", 'D') {
-                        return Err(e);
-                    }
-=======
                     fill_component(&mut context, &mut dur.years, 1, "years", 'Y')?;
                 }
                 'M' => {
@@ -210,29 +173,16 @@
                 }
                 'D' => {
                     fill_component(&mut context, &mut dur.days, 3, "days", 'D')?;
->>>>>>> ddee814b
                 }
                 'H' => {
                     if !context.t_found {
                         return Err("No symbol 'T' found before hours components");
-<<<<<<< HEAD
-                    }
-                    if let Some(e) = fill_component(&mut context, &mut dur.hours, 4, "hours", 'H') {
-                        return Err(e);
-=======
->>>>>>> ddee814b
                     }
                     fill_component(&mut context, &mut dur.hours, 4, "hours", 'H')?;
                 }
                 'S' => {
                     if !context.t_found {
                         return Err("No symbol 'T' found before seconds components");
-<<<<<<< HEAD
-                    }
-                    if let Some(e) = fill_seconds(&mut context, &mut dur.seconds) {
-                        return Err(e);
-=======
->>>>>>> ddee814b
                     }
                     fill_seconds(&mut context, &mut dur.seconds)?;
                 }
@@ -329,15 +279,7 @@
         }
 
         if let Ok(xml::reader::XmlEvent::Characters(ref text)) = reader.peek() {
-<<<<<<< HEAD
-            if text.len() > 64 {
-                Err(format!("Max length exceeded: {}", text.len()))
-            } else {
-                Duration::from_lexical_representation(text).map_err(|e| e.to_string())
-            }
-=======
             Duration::from_lexical_representation(text).map_err(|e| e.to_string())
->>>>>>> ddee814b
         } else {
             Err("Start element not found".to_string())
         }
